--- conflicted
+++ resolved
@@ -635,7 +635,6 @@
     |> Graph.add_edge(:c, :b)
   end
 
-<<<<<<< HEAD
   defp build_complex_signed_graph do
     Graph.new
     |> Graph.add_edge(:a, :b, weight: -1)
@@ -648,12 +647,8 @@
     |> Graph.add_edge(:d, :b, weight: 1)
   end
 
-  defp build_complex_graph() do
-    Graph.new
-=======
   defp build_complex_graph(type \\ :directed) do
     Graph.new(type: type)
->>>>>>> 3e871118
     |> Graph.add_edge(42, 25, weight: 2525)
     |> Graph.add_edge(66, 67, weight: 2254)
     |> Graph.add_edge(71, 72, weight: 3895)
