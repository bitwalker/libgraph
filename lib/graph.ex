defmodule Graph do
  @moduledoc """
  This module defines a graph data structure, which supports directed and undirected graphs, in both acyclic and cyclic forms.
  It also defines the API for creating, manipulating, and querying that structure.

  As far as memory usage is concerned, `Graph` should be fairly compact in memory, but if you want to do a rough
  comparison between the memory usage for a graph between `libgraph` and `digraph`, use `:digraph.info/1` and
  `Graph.info/1` on the two graphs, and both results will contain memory usage information. Keep in mind we don't have a precise
  way to measure the memory usage of a term in memory, whereas ETS is able to give a more precise answer, but we do have
  a fairly good way to estimate the usage of a term, and we use that method within `libgraph`.

  The Graph struct is structured like so:

  - A map of vertex ids to vertices (`vertices`)
  - A map of vertex ids to their out neighbors (`out_edges`),
  - A map of vertex ids to their in neighbors (`in_edges`), effectively the transposition of `out_edges`
  - A map of vertex ids to vertex labels (`vertex_labels`), (labels are only stored if a non-nil label was provided)
  - A map of edge ids (where an edge id is simply a tuple of `{vertex_id, vertex_id}`) to a map of edge metadata (`edges`)
  - Edge metadata is a map of `label => weight`, and each entry in that map represents a distinct edge. This allows
    us to support multiple edges in the same direction between the same pair of vertices, but for many purposes simply
    treat them as a single logical edge.

  This structure is designed to be as efficient as possible once a graph is built, but it turned out that it is also
  quite efficient for manipulating the graph as well. For example, splitting an edge and introducing a new vertex on that
  edge can be done with very little effort. We use vertex ids everywhere because we can generate them without any lookups,
  we don't incur any copies of the vertex structure, and they are very efficient as keys in a map.
  """
  defstruct in_edges: %{},
            out_edges: %{},
            edges: %{},
            vertex_labels: %{},
            vertices: %{},
            type: :directed,
            vertex_identifier: &Graph.Utils.vertex_id/1

  alias Graph.{Edge, EdgeSpecificationError}

  @typedoc """
  Identifier of a vertex. By default a non_neg_integer from `Graph.Utils.vertex_id/1` utilizing `:erlang.phash2`.
  """
  @type vertex_id :: non_neg_integer() | term()
  @type vertex :: term
  @type label :: term
  @type edge_weight :: integer | float
  @type edge_key :: {vertex_id, vertex_id}
  @type edge_value :: %{label => edge_weight}
  @type graph_type :: :directed | :undirected
  @type vertices :: %{vertex_id => vertex}
  @type t :: %__MODULE__{
          in_edges: %{vertex_id => MapSet.t()},
          out_edges: %{vertex_id => MapSet.t()},
          edges: %{edge_key => edge_value},
          vertex_labels: %{vertex_id => term},
<<<<<<< HEAD
          vertices: vertices,
          type: graph_type
=======
          vertices: %{vertex_id => vertex},
          type: graph_type,
          vertex_identifier: (vertex() -> term())
>>>>>>> 3e871118
        }

  @doc """
  Creates a new graph using the provided options.

  ## Options

  - `type: :directed | :undirected`, specifies what type of graph this is. Defaults to a `:directed` graph.
  - `vertex_identifier`: a function which accepts a vertex and returns a unique identifier of said vertex.
    Defaults to `Graph.Utils.vertex_id/1`, a hash of the whole vertex utilizing `:erlang.phash2/2`.

  ## Example

      iex> Graph.new()
      #Graph<type: directed, vertices: [], edges: []>

      iex> g = Graph.new(type: :undirected) |> Graph.add_edges([{:a, :b}, {:b, :a}])
      ...> Graph.edges(g)
      [%Graph.Edge{v1: :a, v2: :b}]

      iex> g = Graph.new(type: :directed) |> Graph.add_edges([{:a, :b}, {:b, :a}])
      ...> Graph.edges(g)
      [%Graph.Edge{v1: :a, v2: :b}, %Graph.Edge{v1: :b, v2: :a}]

      iex> g = Graph.new(vertex_identifier: fn v -> :erlang.phash2(v) end) |> Graph.add_edges([{:a, :b}, {:b, :a}])
      ...> Graph.edges(g)
      [%Graph.Edge{v1: :a, v2: :b}, %Graph.Edge{v1: :b, v2: :a}]
  """
  def new(opts \\ []) do
    type = Keyword.get(opts, :type) || :directed
    vertex_identifier = Keyword.get(opts, :vertex_identifier) || (&Graph.Utils.vertex_id/1)
    %__MODULE__{type: type, vertex_identifier: vertex_identifier}
  end

  @doc """
  Returns a map of summary information about this graph.

  NOTE: The `size_in_bytes` value is an estimate, not a perfectly precise value, but
  should be close enough to be useful.

  ## Example

      iex> g = Graph.new |> Graph.add_vertices([:a, :b, :c, :d])
      ...> g = g |> Graph.add_edges([{:a, :b}, {:b, :c}])
      ...> match?(%{type: :directed, num_vertices: 4, num_edges: 2}, Graph.info(g))
      true
  """
  @spec info(t) :: %{num_edges: non_neg_integer, num_vertices: non_neg_integer}
  def info(%__MODULE__{type: type} = g) do
    %{
      type: type,
      num_edges: num_edges(g),
      num_vertices: num_vertices(g),
      size_in_bytes: Graph.Utils.sizeof(g)
    }
  end

  @doc """
  Converts the given Graph to DOT format, which can then be converted to
  a number of other formats via Graphviz, e.g. `dot -Tpng out.dot > out.png`.

  If labels are set on a vertex, then those labels are used in the DOT output
  in place of the vertex itself. If no labels were set, then the vertex is
  stringified if it's a primitive type and inspected if it's not, in which
  case the inspect output will be quoted and used as the vertex label in the DOT file.

  Edge labels and weights will be shown as attributes on the edge definitions, otherwise
  they use the same labelling scheme for the involved vertices as described above.

  NOTE: Currently this function assumes graphs are directed graphs, but in the future
  it will support undirected graphs as well.

  ## Example

      > g = Graph.new |> Graph.add_vertices([:a, :b, :c, :d])
      > g = Graph.add_edges([{:a, :b}, {:b, :c}, {:b, :d}, {:c, :d}])
      > g = Graph.label_vertex(g, :a, :start)
      > g = Graph.label_vertex(g, :d, :finish)
      > g = Graph.update_edge(g, :b, :d, weight: 3)
      > IO.puts(Graph.to_dot(g))
      strict digraph {
          start
          b
          c
          finish
          start -> b [weight=1]
          b -> c [weight=1]
          b -> finish [weight=3]
          c -> finish [weight=1]
      }
  """
  @spec to_dot(t) :: {:ok, binary} | {:error, term}
  def to_dot(%__MODULE__{} = g) do
    Graph.Serializers.DOT.serialize(g)
  end

  @spec to_edgelist(t) :: {:ok, binary} | {:error, term}
  def to_edgelist(%__MODULE__{} = g) do
    Graph.Serializers.Edgelist.serialize(g)
  end

  @doc """
  Returns the number of edges in the graph.

  Pseudo-edges (label/weight pairs applied to an edge) are not counted, only distinct
  vertex pairs where an edge exists between them are counted.

  ## Example

      iex> g = Graph.add_edges(Graph.new, [{:a, :b}, {:b, :c}, {:a, :a}])
      ...> Graph.num_edges(g)
      3
  """
  @spec num_edges(t) :: non_neg_integer
  def num_edges(%__MODULE__{out_edges: oe, edges: meta}) do
    Enum.reduce(oe, 0, fn {from, tos}, sum ->
      Enum.reduce(tos, sum, fn to, s ->
        s + map_size(Map.get(meta, {from, to}))
      end)
    end)
  end

  @doc """
  Returns the number of vertices in the graph

  ## Example

      iex> g = Graph.add_vertices(Graph.new, [:a, :b, :c])
      ...> Graph.num_vertices(g)
      3
  """
  @spec num_vertices(t) :: non_neg_integer
  def num_vertices(%__MODULE__{vertices: vs}) do
    map_size(vs)
  end

  @doc """
  Returns true if and only if the graph `g` is a tree.

  This function always returns false for undirected graphs.

  NOTE: Multiple edges between the same pair of vertices in the same direction are
  considered a single edge when determining if the provided graph is a tree.
  """
  @spec is_tree?(t) :: boolean
  def is_tree?(%__MODULE__{type: :undirected}), do: false

  def is_tree?(%__MODULE__{out_edges: es, vertices: vs} = g) do
    num_edges = Enum.reduce(es, 0, fn {_, out}, sum -> sum + MapSet.size(out) end)

    if num_edges == map_size(vs) - 1 do
      length(components(g)) == 1
    else
      false
    end
  end

  @doc """
  Returns true if the graph is an aborescence, a directed acyclic graph,
  where the *root*, a vertex, of the arborescence has a unique path from itself
  to every other vertex in the graph.
  """
  @spec is_arborescence?(t) :: boolean
  def is_arborescence?(%__MODULE__{type: :undirected}), do: false
  def is_arborescence?(%__MODULE__{} = g), do: Graph.Directed.is_arborescence?(g)

  @doc """
  Returns the root vertex of the arborescence, if one exists, otherwise nil.
  """
  @spec arborescence_root(t) :: vertex | nil
  def arborescence_root(%__MODULE__{type: :undirected}), do: nil
  def arborescence_root(%__MODULE__{} = g), do: Graph.Directed.arborescence_root(g)

  @doc """
  Returns true if and only if the graph `g` is acyclic.
  """
  @spec is_acyclic?(t) :: boolean
  defdelegate is_acyclic?(g), to: Graph.Directed

  @doc """
  Returns true if the graph `g` is not acyclic.
  """
  @spec is_cyclic?(t) :: boolean
  def is_cyclic?(%__MODULE__{} = g), do: not is_acyclic?(g)

  @doc """
  Returns true if graph `g1` is a subgraph of `g2`.

  A graph is a subgraph of another graph if it's vertices and edges
  are a subset of that graph's vertices and edges.

  ## Example

      iex> g1 = Graph.new |> Graph.add_vertices([:a, :b, :c, :d]) |> Graph.add_edge(:a, :b) |> Graph.add_edge(:b, :c)
      ...> g2 = Graph.new |> Graph.add_vertices([:b, :c]) |> Graph.add_edge(:b, :c)
      ...> Graph.is_subgraph?(g2, g1)
      true

      iex> g1 = Graph.new |> Graph.add_vertices([:a, :b, :c, :d]) |> Graph.add_edges([{:a, :b}, {:b, :c}])
      ...> g2 = Graph.new |> Graph.add_vertices([:b, :c, :e]) |> Graph.add_edges([{:b, :c}, {:c, :e}])
      ...> Graph.is_subgraph?(g2, g1)
      false
  """
  @spec is_subgraph?(t, t) :: boolean
  def is_subgraph?(%__MODULE__{} = a, %__MODULE__{} = b) do
    meta1 = a.edges
    vs1 = a.vertices
    meta2 = b.edges
    vs2 = b.vertices

    for {v, _} <- vs1 do
      unless Map.has_key?(vs2, v), do: throw(:not_subgraph)
    end

    for {edge_key, g1_edge_meta} <- meta1 do
      case Map.fetch(meta2, edge_key) do
        {:ok, g2_edge_meta} ->
          unless MapSet.subset?(MapSet.new(g1_edge_meta), MapSet.new(g2_edge_meta)) do
            throw(:not_subgraph)
          end

        _ ->
          throw(:not_subgraph)
      end
    end

    true
  catch
    :throw, :not_subgraph ->
      false
  end

  @doc """
  See `dijkstra/1`.
  """
  @spec get_shortest_path(t, vertex, vertex) :: [vertex]
  defdelegate get_shortest_path(g, a, b), to: Graph.Pathfinding, as: :dijkstra

  @doc """
  Gets the shortest path between `a` and `b`.

  As indicated by the name, this uses Dijkstra's algorithm for locating the shortest path, which
  means that edge weights are taken into account when determining which vertices to search next. By
  default, all edges have a weight of 1, so vertices are inspected at random; which causes this algorithm
  to perform a naive depth-first search of the graph until a path is found. If your edges are weighted however,
  this will allow the algorithm to more intelligently navigate the graph.

  ## Example

      iex> g = Graph.new |> Graph.add_edges([{:a, :b}, {:b, :c}, {:c, :d}, {:b, :d}])
      ...> Graph.dijkstra(g, :a, :d)
      [:a, :b, :d]

      iex> g = Graph.new |> Graph.add_vertices([:a, :b, :c, :d])
      ...> g = Graph.add_edges(g, [{:a, :c}, {:b, :c}, {:b, :d}])
      ...> Graph.dijkstra(g, :a, :d)
      nil
  """
  @spec dijkstra(t, vertex, vertex) :: [vertex]
  defdelegate dijkstra(g, a, b), to: Graph.Pathfinding

  @doc """
  ## Example

      iex> g = Graph.new |> Graph.add_edges([
      ...>   {:b, :c, weight: -2}, {:a, :b, weight: 1},
      ...>   {:c, :d, weight: 3}, {:b, :d, weight: 4}])
      ...> Graph.bellman_ford(g, :a)
      %{97 => 0, 98 => 1, 99 => -1, 100 => 2}

      iex> g = Graph.new |> Graph.add_edges([
      ...>   {:b, :c, weight: -2}, {:a, :b, weight: -1},
      ...>   {:c, :d, weight: -3}, {:d, :a, weight: -5}])
      ...> Graph.bellman_ford(g, :a)
      nil
  """
  @spec bellman_ford(t, vertex) :: [vertex]
  defdelegate bellman_ford(g, a), to: Graph.Pathfinding

  @doc """
  Gets the shortest path between `a` and `b`.

  The A* algorithm is very much like Dijkstra's algorithm, except in addition to edge weights, A*
  also considers a heuristic function for determining the lower bound of the cost to go from vertex
  `v` to `b`. The lower bound *must* be less than the cost of the shortest path from `v` to `b`, otherwise
  it will do more harm than good. Dijkstra's algorithm can be reframed as A* where `lower_bound(v)` is always 0.

  This function puts the heuristics in your hands, so you must provide the heuristic function, which should take
  a single parameter, `v`, which is the vertex being currently examined. Your heuristic should then determine what the
  lower bound for the cost to reach `b` from `v` is, and return that value.

  ## Example

      iex> g = Graph.new |> Graph.add_edges([{:a, :b}, {:b, :c}, {:c, :d}, {:b, :d}])
      ...> Graph.a_star(g, :a, :d, fn _ -> 0 end)
      [:a, :b, :d]

      iex> g = Graph.new |> Graph.add_vertices([:a, :b, :c, :d])
      ...> g = Graph.add_edges(g, [{:a, :c}, {:b, :c}, {:b, :d}])
      ...> Graph.a_star(g, :a, :d, fn _ -> 0 end)
      nil
  """
  @spec a_star(t, vertex, vertex, (vertex, vertex -> integer)) :: [vertex]
  defdelegate a_star(g, a, b, hfun), to: Graph.Pathfinding

  @doc """
  Builds a list of paths between vertex `a` and vertex `b`.

  The algorithm used here is a depth-first search, which evaluates the whole
  graph until all paths are found. Order is guaranteed to be deterministic,
  but not guaranteed to be in any meaningful order (i.e. shortest to longest).

  ## Example
      iex> g = Graph.new |> Graph.add_edges([{:a, :b}, {:b, :c}, {:c, :d}, {:b, :d}, {:c, :a}])
      ...> Graph.get_paths(g, :a, :d)
      [[:a, :b, :c, :d], [:a, :b, :d]]

      iex> g = Graph.new |> Graph.add_vertices([:a, :b, :c, :d])
      ...> g = Graph.add_edges(g, [{:a, :c}, {:b, :c}, {:b, :d}])
      ...> Graph.get_paths(g, :a, :d)
      []
  """
  @spec get_paths(t, vertex, vertex) :: [[vertex]]
  defdelegate get_paths(g, a, b), to: Graph.Pathfinding, as: :all

  @doc """
  Return a list of all the edges, where each edge is expressed as a tuple
  of `{A, B}`, where the elements are the vertices involved, and implying the
  direction of the edge to be from `A` to `B`.

  NOTE: You should be careful when using this on dense graphs, as it produces
  lists with whatever you've provided as vertices, with likely many copies of
  each. I'm not sure if those copies are shared in-memory as they are unchanged,
  so it *should* be fairly compact in memory, but I have not verified that to be sure.

  ## Example

      iex> g = Graph.new |> Graph.add_vertex(:a) |> Graph.add_vertex(:b) |> Graph.add_vertex(:c)
      ...> g = g |> Graph.add_edge(:a, :c) |> Graph.add_edge(:b, :c)
      ...> Graph.edges(g)
      [%Graph.Edge{v1: :a, v2: :c}, %Graph.Edge{v1: :b, v2: :c}]

  """
  @spec edges(t) :: [Edge.t()]
  def edges(%__MODULE__{out_edges: edges, edges: meta, vertices: vs}) do
    edges
    |> Enum.flat_map(fn {source_id, out_neighbors} ->
      source = Map.get(vs, source_id)

      out_neighbors
      |> Enum.flat_map(fn out_neighbor ->
        target = Map.get(vs, out_neighbor)
        meta = Map.get(meta, {source_id, out_neighbor})

        Enum.map(meta, fn {label, weight} ->
          Edge.new(source, target, label: label, weight: weight)
        end)
      end)
    end)
  end

  @doc """
  Returns a list of all edges inbound or outbound from vertex `v`.

  ## Example

      iex> g = Graph.new |> Graph.add_edges([{:a, :b}, {:b, :c}])
      ...> Graph.edges(g, :b)
      [%Graph.Edge{v1: :a, v2: :b}, %Graph.Edge{v1: :b, v2: :c}]

      iex> g = Graph.new |> Graph.add_edges([{:a, :b}, {:b, :c}])
      ...> Graph.edges(g, :d)
      []
  """
  @spec edges(t, vertex) :: [Edge.t()]
  def edges(
        %__MODULE__{
          in_edges: ie,
          out_edges: oe,
          edges: meta,
          vertices: vs,
          vertex_identifier: vertex_identifier
        },
        v
      ) do
    v_id = vertex_identifier.(v)
    v_in = Map.get(ie, v_id) || MapSet.new()
    v_out = Map.get(oe, v_id) || MapSet.new()
    v_all = MapSet.union(v_in, v_out)

    e_in =
      Enum.flat_map(v_all, fn v2_id ->
        case Map.get(meta, {v2_id, v_id}) do
          nil ->
            []

          edge_meta when is_map(edge_meta) ->
            v2 = Map.get(vs, v2_id)

            for {label, weight} <- edge_meta do
              Edge.new(v2, v, label: label, weight: weight)
            end
        end
      end)

    e_out =
      Enum.flat_map(v_all, fn v2_id ->
        case Map.get(meta, {v_id, v2_id}) do
          nil ->
            []

          edge_meta when is_map(edge_meta) ->
            v2 = Map.get(vs, v2_id)

            for {label, weight} <- edge_meta do
              Edge.new(v, v2, label: label, weight: weight)
            end
        end
      end)

    e_in ++ e_out
  end

  @doc """
  Returns a list of all edges between `v1` and `v2`.

  ## Example

      iex> g = Graph.new |> Graph.add_edge(:a, :b, label: :uses)
      ...> g = Graph.add_edge(g, :a, :b, label: :contains)
      ...> Graph.edges(g, :a, :b)
      [%Graph.Edge{v1: :a, v2: :b, label: :contains}, %Graph.Edge{v1: :a, v2: :b, label: :uses}]

      iex> g = Graph.new(type: :undirected) |> Graph.add_edge(:a, :b, label: :uses)
      ...> g = Graph.add_edge(g, :a, :b, label: :contains)
      ...> Graph.edges(g, :a, :b)
      [%Graph.Edge{v1: :a, v2: :b, label: :contains}, %Graph.Edge{v1: :a, v2: :b, label: :uses}]
  """
  @spec edges(t, vertex, vertex) :: [Edge.t()]
  def edges(%__MODULE__{type: type, edges: meta, vertex_identifier: vertex_identifier}, v1, v2) do
    with v1_id <- vertex_identifier.(v1),
         v2_id <- vertex_identifier.(v2),
         edge_key <- {v1_id, v2_id},
         edge_meta <- Map.get(meta, edge_key, %{}) do
      case type do
        :directed ->
          edge_list(v1, v2, edge_meta, type)

        :undirected ->
          edge_meta2 = Map.get(meta, {v2_id, v1_id}, %{})
          merged_meta = Map.merge(edge_meta, edge_meta2)

          edge_list(v1, v2, merged_meta, type)
      end
    end
  end

  defp edge_list(v1, v2, edge_meta, :undirected) do
    for {label, weight} <- edge_meta do
      if v1 > v2 do
        Edge.new(v2, v1, label: label, weight: weight)
      else
        Edge.new(v1, v2, label: label, weight: weight)
      end
    end
  end

  defp edge_list(v1, v2, edge_meta, _) do
    for {label, weight} <- edge_meta do
      Edge.new(v1, v2, label: label, weight: weight)
    end
  end

  @doc """
  Get an Edge struct for a specific vertex pair, or vertex pair + label.

  ## Example

      iex> g = Graph.new |> Graph.add_edges([{:a, :b}, {:a, :b, label: :contains}, {:a, :b, label: :uses}])
      ...> Graph.edge(g, :b, :a)
      nil

      iex> g = Graph.new |> Graph.add_edges([{:a, :b}, {:a, :b, label: :contains}, {:a, :b, label: :uses}])
      ...> Graph.edge(g, :a, :b)
      %Graph.Edge{v1: :a, v2: :b}

      iex> g = Graph.new |> Graph.add_edges([{:a, :b}, {:a, :b, label: :contains}, {:a, :b, label: :uses}])
      ...> Graph.edge(g, :a, :b, :contains)
      %Graph.Edge{v1: :a, v2: :b, label: :contains}

      iex> g = Graph.new(type: :undirected) |> Graph.add_edges([{:a, :b}, {:a, :b, label: :contains}, {:a, :b, label: :uses}])
      ...> Graph.edge(g, :a, :b, :contains)
      %Graph.Edge{v1: :a, v2: :b, label: :contains}
  """
  @spec edge(t, vertex, vertex) :: Edge.t() | nil
  @spec edge(t, vertex, vertex, label) :: Edge.t() | nil
  def edge(%__MODULE__{} = g, v1, v2) do
    edge(g, v1, v2, nil)
  end

  def edge(%__MODULE__{type: :undirected} = g, v1, v2, label) do
    if v1 > v2 do
      do_edge(g, v2, v1, label)
    else
      do_edge(g, v1, v2, label)
    end
  end

  def edge(%__MODULE__{} = g, v1, v2, label) do
    do_edge(g, v1, v2, label)
  end

  defp do_edge(%__MODULE__{edges: meta, vertex_identifier: vertex_identifier}, v1, v2, label) do
    with v1_id <- vertex_identifier.(v1),
         v2_id <- vertex_identifier.(v2),
         edge_key <- {v1_id, v2_id},
         {:ok, edge_meta} <- Map.fetch(meta, edge_key),
         {:ok, weight} <- Map.fetch(edge_meta, label) do
      Edge.new(v1, v2, label: label, weight: weight)
    else
      _ ->
        nil
    end
  end

  @doc """
  Returns a list of all the vertices in the graph.

  NOTE: You should be careful when using this on large graphs, as the list it produces
  contains every vertex on the graph. I have not yet verified whether Erlang ensures that
  they are a shared reference with the original, or copies, but if the latter it could result
  in running out of memory if the graph is too large.

  ## Example

      iex> g = Graph.new |> Graph.add_vertex(:a) |> Graph.add_vertex(:b)
      ...> Graph.vertices(g)
      [:a, :b]
  """
  @spec vertices(t) :: vertex
  def vertices(%__MODULE__{vertices: vs}) do
    Map.values(vs)
  end

  @doc """
  Returns true if the given vertex exists in the graph. Otherwise false.

  ## Example

      iex> g = Graph.new |> Graph.add_vertices([:a, :b])
      ...> Graph.has_vertex?(g, :a)
      true

      iex> g = Graph.new |> Graph.add_vertices([:a, :b])
      ...> Graph.has_vertex?(g, :c)
      false
  """
  @spec has_vertex?(t, vertex) :: boolean
  def has_vertex?(%__MODULE__{vertices: vs, vertex_identifier: vertex_identifier}, v) do
    v_id = vertex_identifier.(v)
    Map.has_key?(vs, v_id)
  end

  @doc """
  Returns the label for the given vertex.
  If no label was assigned, it returns [].

  ## Example

      iex> g = Graph.new |> Graph.add_vertex(:a) |> Graph.label_vertex(:a, :my_label)
      ...> Graph.vertex_labels(g, :a)
      [:my_label]
  """
  @spec vertex_labels(t, vertex) :: term | []
  def vertex_labels(%__MODULE__{vertex_labels: labels, vertex_identifier: vertex_identifier}, v) do
    with v1_id <- vertex_identifier.(v),
         true <- Map.has_key?(labels, v1_id) do
      Map.get(labels, v1_id)
    else
      _ -> []
    end
  end

  @doc """
  Adds a new vertex to the graph. If the vertex is already present in the graph, the add is a no-op.

  You can provide optional labels for the vertex, aside from the variety of uses this has for working
  with graphs, labels will also be used when exporting a graph in DOT format.

  ## Example

      iex> g = Graph.new |> Graph.add_vertex(:a, :mylabel) |> Graph.add_vertex(:a)
      ...> [:a] = Graph.vertices(g)
      ...> Graph.vertex_labels(g, :a)
      [:mylabel]

      iex> g = Graph.new |> Graph.add_vertex(:a, [:mylabel, :other])
      ...> Graph.vertex_labels(g, :a)
      [:mylabel, :other]
  """
  @spec add_vertex(t, vertex, label) :: t
  def add_vertex(g, v, labels \\ [])

  def add_vertex(
        %__MODULE__{vertices: vs, vertex_labels: vl, vertex_identifier: vertex_identifier} = g,
        v,
        labels
      )
      when is_list(labels) do
    id = vertex_identifier.(v)

    case Map.get(vs, id) do
      nil ->
        %__MODULE__{g | vertices: Map.put(vs, id, v), vertex_labels: Map.put(vl, id, labels)}

      _ ->
        g
    end
  end

  def add_vertex(g, v, label) do
    add_vertex(g, v, [label])
  end

  @doc """
  Like `add_vertex/2`, but takes a list of vertices to add to the graph.

  ## Example

      iex> g = Graph.new |> Graph.add_vertices([:a, :b, :a])
      ...> Graph.vertices(g)
      [:a, :b]
  """
  @spec add_vertices(t, [vertex]) :: t
  def add_vertices(%__MODULE__{} = g, vs) when is_list(vs) do
    Enum.reduce(vs, g, &add_vertex(&2, &1))
  end

  @doc """
  Updates the labels for the given vertex.

  If no such vertex exists in the graph, `{:error, {:invalid_vertex, v}}` is returned.

  ## Example

      iex> g = Graph.new |> Graph.add_vertex(:a, :foo)
      ...> [:foo] = Graph.vertex_labels(g, :a)
      ...> g = Graph.label_vertex(g, :a, :bar)
      ...> Graph.vertex_labels(g, :a)
      [:foo, :bar]

      iex> g = Graph.new |> Graph.add_vertex(:a)
      ...> g = Graph.label_vertex(g, :a, [:foo, :bar])
      ...> Graph.vertex_labels(g, :a)
      [:foo, :bar]
  """
  @spec label_vertex(t, vertex, term) :: t | {:error, {:invalid_vertex, vertex}}
  def label_vertex(
        %__MODULE__{vertices: vs, vertex_labels: labels, vertex_identifier: vertex_identifier} =
          g,
        v,
        vlabels
      )
      when is_list(vlabels) do
    with v_id <- vertex_identifier.(v),
         true <- Map.has_key?(vs, v_id),
         old_vlabels <- Map.get(labels, v_id),
         new_vlabels <- old_vlabels ++ vlabels,
         labels <- Map.put(labels, v_id, new_vlabels) do
      %__MODULE__{g | vertex_labels: labels}
    else
      _ -> {:error, {:invalid_vertex, v}}
    end
  end

  def label_vertex(g, v, vlabel) do
    label_vertex(g, v, [vlabel])
  end

  @doc """
    iex> graph = Graph.new |> Graph.add_vertex(:a, [:foo, :bar])
    ...> [:foo, :bar] = Graph.vertex_labels(graph, :a)
    ...> graph = Graph.remove_vertex_labels(graph, :a)
    ...> Graph.vertex_labels(graph, :a)
    []

    iex> graph = Graph.new |> Graph.add_vertex(:a, [:foo, :bar])
    ...> [:foo, :bar] = Graph.vertex_labels(graph, :a)
    ...> Graph.remove_vertex_labels(graph, :b)
    {:error, {:invalid_vertex, :b}}
  """
  @spec remove_vertex_labels(t, vertex) :: t | {:error, {:invalid_vertex, vertex}}
  def remove_vertex_labels(
        %__MODULE__{
          vertices: vertices,
          vertex_labels: vertex_labels,
          vertex_identifier: vertex_identifier
        } = graph,
        vertex
      ) do
    graph.vertex_labels
    |> Map.put(vertex, [])

    with vertex_id <- vertex_identifier.(vertex),
         true <- Map.has_key?(vertices, vertex_id),
         labels <- Map.put(vertex_labels, vertex_id, []) do
      %__MODULE__{graph | vertex_labels: labels}
    else
      _ -> {:error, {:invalid_vertex, vertex}}
    end
  end

  @doc """
  Replaces `vertex` with `new_vertex` in the graph.

  ## Example

      iex> g = Graph.new |> Graph.add_vertices([:a, :b, :c, :d])
      ...> g = Graph.add_edges(g, [{:a, :b}, {:b, :c}, {:c, :a}, {:c, :d}])
      ...> [:a, :b, :c, :d] = Graph.vertices(g)
      ...> g = Graph.replace_vertex(g, :a, :e)
      ...> [:b, :c, :d, :e] = Graph.vertices(g)
      ...> Graph.edges(g)
      [%Graph.Edge{v1: :b, v2: :c}, %Graph.Edge{v1: :c, v2: :d}, %Graph.Edge{v1: :c, v2: :e}, %Graph.Edge{v1: :e, v2: :b}]
  """
  @spec replace_vertex(t, vertex, vertex) :: t | {:error, :no_such_vertex}
  def replace_vertex(
        %__MODULE__{out_edges: oe, in_edges: ie, edges: em, vertex_identifier: vertex_identifier} =
          g,
        v,
        rv
      ) do
    vs = g.vertices
    labels = g.vertex_labels

    with v_id <- vertex_identifier.(v),
         true <- Map.has_key?(vs, v_id),
         rv_id <- vertex_identifier.(rv),
         vs <- Map.put(Map.delete(vs, v_id), rv_id, rv) do
      oe =
        for {from_id, to} = e <- oe, into: %{} do
          fid = if from_id == v_id, do: rv_id, else: from_id

          cond do
            MapSet.member?(to, v_id) ->
              {fid, MapSet.put(MapSet.delete(to, v_id), rv_id)}

            from_id != fid ->
              {fid, to}

            :else ->
              e
          end
        end

      ie =
        for {to_id, from} = e <- ie, into: %{} do
          tid = if to_id == v_id, do: rv_id, else: to_id

          cond do
            MapSet.member?(from, v_id) ->
              {tid, MapSet.put(MapSet.delete(from, v_id), rv_id)}

            to_id != tid ->
              {tid, from}

            :else ->
              e
          end
        end

      meta =
        em
        |> Stream.map(fn
          {{^v_id, ^v_id}, meta} -> {{rv_id, rv_id}, meta}
          {{^v_id, v2_id}, meta} -> {{rv_id, v2_id}, meta}
          {{v1_id, ^v_id}, meta} -> {{v1_id, rv_id}, meta}
          edge -> edge
        end)
        |> Enum.into(%{})

      labels =
        case Map.get(labels, v_id) do
          nil -> labels
          label -> Map.put(Map.delete(labels, v_id), rv_id, label)
        end

      %__MODULE__{
        g
        | vertices: vs,
          out_edges: oe,
          in_edges: ie,
          edges: meta,
          vertex_labels: labels
      }
    else
      _ -> {:error, :no_such_vertex}
    end
  end

  @doc """
  Removes a vertex from the graph, as well as any edges which refer to that vertex. If the vertex does
  not exist in the graph, it is a no-op.

  ## Example

      iex> g = Graph.new |> Graph.add_vertex(:a) |> Graph.add_vertex(:b) |> Graph.add_edge(:a, :b)
      ...> [:a, :b] = Graph.vertices(g)
      ...> [%Graph.Edge{v1: :a, v2: :b}] = Graph.edges(g)
      ...> g = Graph.delete_vertex(g, :b)
      ...> [:a] = Graph.vertices(g)
      ...> Graph.edges(g)
      []
  """
  @spec delete_vertex(t, vertex) :: t
  def delete_vertex(
        %__MODULE__{out_edges: oe, in_edges: ie, edges: em, vertex_identifier: vertex_identifier} =
          g,
        v
      ) do
    vs = g.vertices
    ls = g.vertex_labels

    with v_id <- vertex_identifier.(v),
         true <- Map.has_key?(vs, v_id),
         oe <- Map.delete(oe, v_id),
         ie <- Map.delete(ie, v_id),
         vs <- Map.delete(vs, v_id),
         ls <- Map.delete(ls, v_id) do
      oe = for {id, ns} <- oe, do: {id, MapSet.delete(ns, v_id)}, into: %{}
      ie = for {id, ns} <- ie, do: {id, MapSet.delete(ns, v_id)}, into: %{}
      em = for {{id1, id2}, _} = e <- em, v_id != id1 && v_id != id2, do: e, into: %{}
      %__MODULE__{g | vertices: vs, vertex_labels: ls, out_edges: oe, in_edges: ie, edges: em}
    else
      _ -> g
    end
  end

  @doc """
  Like `delete_vertex/2`, but takes a list of vertices to delete from the graph.

  ## Example

      iex> g = Graph.new |> Graph.add_vertices([:a, :b, :c]) |> Graph.delete_vertices([:a, :b])
      ...> Graph.vertices(g)
      [:c]
  """
  @spec delete_vertices(t, [vertex]) :: t
  def delete_vertices(%__MODULE__{} = g, vs) when is_list(vs) do
    Enum.reduce(vs, g, &delete_vertex(&2, &1))
  end

  @doc """
  Like `add_edge/3` or `add_edge/4`, but takes a `Graph.Edge` struct created with
  `Graph.Edge.new/2` or `Graph.Edge.new/3`.

  ## Example

      iex> g = Graph.new |> Graph.add_edge(Graph.Edge.new(:a, :b))
      ...> [:a, :b] = Graph.vertices(g)
      ...> Graph.edges(g)
      [%Graph.Edge{v1: :a, v2: :b}]
  """
  @spec add_edge(t, Edge.t()) :: t
  def add_edge(%__MODULE__{} = g, %Edge{v1: v1, v2: v2, label: label, weight: weight}) do
    add_edge(g, v1, v2, label: label, weight: weight)
  end

  @doc """
  Adds an edge connecting `v1` to `v2`. If either `v1` or `v2` do not exist in the graph,
  they are automatically added. Adding the same edge more than once does not create multiple edges,
  each edge is only ever stored once.

  Edges have a default weight of 1, and an empty (nil) label. You can change this by passing options
  to this function, as shown below.

  ## Example

      iex> g = Graph.new |> Graph.add_edge(:a, :b)
      ...> [:a, :b] = Graph.vertices(g)
      ...> Graph.edges(g)
      [%Graph.Edge{v1: :a, v2: :b, label: nil, weight: 1}]

      iex> g = Graph.new |> Graph.add_edge(:a, :b, label: :foo, weight: 2)
      ...> [:a, :b] = Graph.vertices(g)
      ...> Graph.edges(g)
      [%Graph.Edge{v1: :a, v2: :b, label: :foo, weight: 2}]
  """
  @spec add_edge(t, vertex, vertex) :: t
  @spec add_edge(t, vertex, vertex, Edge.edge_opts()) :: t | no_return
  def add_edge(g, v1, v2, opts \\ [])

  def add_edge(%__MODULE__{type: :undirected} = g, v1, v2, opts) when is_list(opts) do
    if v1 > v2 do
      do_add_edge(g, v2, v1, opts)
    else
      do_add_edge(g, v1, v2, opts)
    end
  end

  def add_edge(%__MODULE__{} = g, v1, v2, opts) when is_list(opts) do
    do_add_edge(g, v1, v2, opts)
  end

  defp do_add_edge(%__MODULE__{vertex_identifier: vertex_identifier} = g, v1, v2, opts) do
    v1_id = vertex_identifier.(v1)
    v2_id = vertex_identifier.(v2)

    %__MODULE__{in_edges: ie, out_edges: oe, edges: meta} =
      g = g |> add_vertex(v1) |> add_vertex(v2)

    out_neighbors =
      case Map.get(oe, v1_id) do
        nil -> MapSet.new([v2_id])
        ms -> MapSet.put(ms, v2_id)
      end

    in_neighbors =
      case Map.get(ie, v2_id) do
        nil -> MapSet.new([v1_id])
        ms -> MapSet.put(ms, v1_id)
      end

    edge_meta = Map.get(meta, {v1_id, v2_id}, %{})
    {label, weight} = Edge.options_to_meta(opts)
    edge_meta = Map.put(edge_meta, label, weight)

    %__MODULE__{
      g
      | in_edges: Map.put(ie, v2_id, in_neighbors),
        out_edges: Map.put(oe, v1_id, out_neighbors),
        edges: Map.put(meta, {v1_id, v2_id}, edge_meta)
    }
  end

  @doc """
  This function is like `add_edge/3`, but for multiple edges at once, it also accepts edge specifications
  in a few different ways to make it easy to generate graphs succinctly.

  Edges must be provided as a list of `Edge` structs, `{vertex, vertex}` pairs, or
  `{vertex, vertex, edge_opts :: [label: term, weight: integer]}`.

  See the docs for `Graph.Edge.new/2` or `Graph.Edge.new/3` for more info on creating Edge structs, and
  `add_edge/3` for information on edge options.

  If an invalid edge specification is provided, raises `Graph.EdgeSpecificationError`.

  ## Examples

      iex> alias Graph.Edge
      ...> edges = [Edge.new(:a, :b), Edge.new(:b, :c, weight: 2)]
      ...> g = Graph.new |> Graph.add_vertices([:a, :b, :c]) |> Graph.add_edges(edges)
      ...> Graph.edges(g)
      [%Graph.Edge{v1: :a, v2: :b}, %Graph.Edge{v1: :b, v2: :c, weight: 2}]

      iex> g = Graph.new |> Graph.add_edges([{:a, :b}, {:a, :b, label: :foo}, {:a, :b, label: :foo, weight: 2}])
      ...> Graph.edges(g)
      [%Graph.Edge{v1: :a, v2: :b, label: :foo, weight: 2}, %Graph.Edge{v1: :a, v2: :b}]

      iex> Graph.new |> Graph.add_vertices([:a, :b, :c]) |> Graph.add_edges([:a, :b])
      ** (Graph.EdgeSpecificationError) Expected a valid edge specification, but got: :a
  """
  @spec add_edges(t, [Edge.t()] | Enumerable.t()) :: t | no_return
  def add_edges(%__MODULE__{} = g, es) do
    Enum.reduce(es, g, fn
      %Edge{} = edge, acc ->
        add_edge(acc, edge)

      {v1, v2}, acc ->
        add_edge(acc, v1, v2)

      {v1, v2, opts}, acc when is_list(opts) ->
        add_edge(acc, v1, v2, opts)

      bad_edge, _acc ->
        raise Graph.EdgeSpecificationError, bad_edge
    end)
  end

  @doc """
  Splits the edges between `v1` and `v2` by inserting a new vertex, `v3`, deleting
  the edges between `v1` and `v2`, and inserting new edges from `v1` to `v3` and from
  `v3` to `v2`.

  The resulting edges from the split will share the same weight and label as the old edges.

  ## Example

      iex> g = Graph.new |> Graph.add_vertices([:a, :c]) |> Graph.add_edge(:a, :c, weight: 2)
      ...> g = Graph.split_edge(g, :a, :c, :b)
      ...> Graph.edges(g)
      [%Graph.Edge{v1: :a, v2: :b, weight: 2}, %Graph.Edge{v1: :b, v2: :c, weight: 2}]

      iex> g = Graph.new(type: :undirected) |> Graph.add_vertices([:a, :c]) |> Graph.add_edge(:a, :c, weight: 2)
      ...> g = Graph.split_edge(g, :a, :c, :b)
      ...> Graph.edges(g)
      [%Graph.Edge{v1: :a, v2: :b, weight: 2}, %Graph.Edge{v1: :b, v2: :c, weight: 2}]
  """
  @spec split_edge(t, vertex, vertex, vertex) :: t | {:error, :no_such_edge}
  def split_edge(%__MODULE__{type: :undirected} = g, v1, v2, v3) do
    if v1 > v2 do
      do_split_edge(g, v2, v1, v3)
    else
      do_split_edge(g, v1, v2, v3)
    end
  end

  def split_edge(%__MODULE__{} = g, v1, v2, v3) do
    do_split_edge(g, v1, v2, v3)
  end

  defp do_split_edge(
         %__MODULE__{in_edges: ie, out_edges: oe, edges: em, vertex_identifier: vertex_identifier} =
           g,
         v1,
         v2,
         v3
       ) do
    with v1_id <- vertex_identifier.(v1),
         v2_id <- vertex_identifier.(v2),
         {:ok, v1_out} <- Map.fetch(oe, v1_id),
         {:ok, v2_in} <- Map.fetch(ie, v2_id),
         true <- MapSet.member?(v1_out, v2_id),
         meta <- Map.get(em, {v1_id, v2_id}),
         v1_out <- MapSet.delete(v1_out, v2_id),
         v2_in <- MapSet.delete(v2_in, v1_id) do
      g = %__MODULE__{
        g
        | in_edges: Map.put(ie, v2_id, v2_in),
          out_edges: Map.put(oe, v1_id, v1_out)
      }

      g = add_vertex(g, v3)

      Enum.reduce(meta, g, fn {label, weight}, acc ->
        acc
        |> add_edge(v1, v3, label: label, weight: weight)
        |> add_edge(v3, v2, label: label, weight: weight)
      end)
    else
      _ -> {:error, :no_such_edge}
    end
  end

  @doc """
  Given two vertices, this function updates the metadata (weight/label) for the unlabelled
  edge between those two vertices. If no unlabelled edge exists between them, an error
  tuple is returned. If you set a label, the unlabelled edge will be replaced with a new labelled
  edge.

  ## Example

      iex> g = Graph.new |> Graph.add_edge(:a, :b) |> Graph.add_edge(:a, :b, label: :bar)
      ...> %Graph{} = g = Graph.update_edge(g, :a, :b, weight: 2, label: :foo)
      ...> Graph.edges(g)
      [%Graph.Edge{v1: :a, v2: :b, label: :bar}, %Graph.Edge{v1: :a, v2: :b, label: :foo, weight: 2}]
  """
  @spec update_edge(t, vertex, vertex, Edge.edge_opts()) :: t | {:error, :no_such_edge}
  def update_edge(%__MODULE__{} = g, v1, v2, opts) when is_list(opts) do
    update_labelled_edge(g, v1, v2, nil, opts)
  end

  @doc """
  Like `update_edge/4`, but requires you to specify the labelled edge to update.

  Th implementation of `update_edge/4` is actually `update_edge(g, v1, v2, nil, opts)`.

  ## Example

      iex> g = Graph.new |> Graph.add_edge(:a, :b) |> Graph.add_edge(:a, :b, label: :bar)
      ...> %Graph{} = g = Graph.update_labelled_edge(g, :a, :b, :bar, weight: 2, label: :foo)
      ...> Graph.edges(g)
      [%Graph.Edge{v1: :a, v2: :b, label: :foo, weight: 2}, %Graph.Edge{v1: :a, v2: :b}]

      iex> g = Graph.new(type: :undirected) |> Graph.add_edge(:a, :b) |> Graph.add_edge(:a, :b, label: :bar)
      ...> %Graph{} = g = Graph.update_labelled_edge(g, :a, :b, :bar, weight: 2, label: :foo)
      ...> Graph.edges(g)
      [%Graph.Edge{v1: :a, v2: :b, label: :foo, weight: 2}, %Graph.Edge{v1: :a, v2: :b}]
  """
  @spec update_labelled_edge(t, vertex, vertex, label, Edge.edge_opts()) ::
          t | {:error, :no_such_edge}
  def update_labelled_edge(%__MODULE__{type: :undirected} = g, v1, v2, old_label, opts)
      when is_list(opts) do
    if v1 > v2 do
      do_update_labelled_edge(g, v2, v1, old_label, opts)
    else
      do_update_labelled_edge(g, v1, v2, old_label, opts)
    end
  end

  def update_labelled_edge(%__MODULE__{} = g, v1, v2, old_label, opts) when is_list(opts) do
    do_update_labelled_edge(g, v1, v2, old_label, opts)
  end

  defp do_update_labelled_edge(
         %__MODULE__{edges: em, vertex_identifier: vertex_identifier} = g,
         v1,
         v2,
         old_label,
         opts
       ) do
    with v1_id <- vertex_identifier.(v1),
         v2_id <- vertex_identifier.(v2),
         edge_key <- {v1_id, v2_id},
         {:ok, meta} <- Map.fetch(em, edge_key),
         {:ok, _} <- Map.fetch(meta, old_label),
         {new_label, new_weight} <- Edge.options_to_meta(opts) do
      case new_label do
        ^old_label ->
          new_meta = Map.put(meta, old_label, new_weight)
          %__MODULE__{g | edges: Map.put(em, edge_key, new_meta)}

        nil ->
          new_meta = Map.put(meta, old_label, new_weight)
          %__MODULE__{g | edges: Map.put(em, edge_key, new_meta)}

        _ ->
          new_meta = Map.put(Map.delete(meta, old_label), new_label, new_weight)
          %__MODULE__{g | edges: Map.put(em, edge_key, new_meta)}
      end
    else
      _ ->
        {:error, :no_such_edge}
    end
  end

  @doc """
  Removes all edges connecting `v1` to `v2`, regardless of label.

  If no such edge exists, the graph is returned unmodified.

  ## Example

    iex> g = Graph.new |> Graph.add_edges([{:a, :b}, {:a, :b, label: :foo}])
    ...> g = Graph.delete_edge(g, :a, :b)
    ...> [:a, :b] = Graph.vertices(g)
    ...> Graph.edges(g)
    []

    iex> g = Graph.new(type: :undirected) |> Graph.add_edges([{:a, :b}, {:a, :b, label: :foo}])
    ...> g = Graph.delete_edge(g, :a, :b)
    ...> [:a, :b] = Graph.vertices(g)
    ...> Graph.edges(g)
    []
  """
  @spec delete_edge(t, vertex, vertex) :: t
  def delete_edge(%__MODULE__{type: :undirected} = g, v1, v2) do
    if v1 > v2 do
      do_delete_edge(g, v2, v1)
    else
      do_delete_edge(g, v1, v2)
    end
  end

  def delete_edge(%__MODULE__{} = g, v1, v2) do
    do_delete_edge(g, v1, v2)
  end

  defp do_delete_edge(
         %__MODULE__{
           in_edges: ie,
           out_edges: oe,
           edges: meta,
           vertex_identifier: vertex_identifier
         } = g,
         v1,
         v2
       ) do
    with v1_id <- vertex_identifier.(v1),
         v2_id <- vertex_identifier.(v2),
         edge_key <- {v1_id, v2_id},
         {:ok, v1_out} <- Map.fetch(oe, v1_id),
         {:ok, v2_in} <- Map.fetch(ie, v2_id) do
      v1_out = MapSet.delete(v1_out, v2_id)
      v2_in = MapSet.delete(v2_in, v1_id)
      meta = Map.delete(meta, edge_key)

      %__MODULE__{
        g
        | in_edges: Map.put(ie, v2_id, v2_in),
          out_edges: Map.put(oe, v1_id, v1_out),
          edges: meta
      }
    else
      _ -> g
    end
  end

  @doc """
  Removes an edge connecting `v1` to `v2`. A label can be specified to disambiguate the
  specific edge you wish to delete, if not provided, the unlabelled edge, if one exists,
  will be removed.

  If no such edge exists, the graph is returned unmodified.

  ## Example

      iex> g = Graph.new |> Graph.add_edges([{:a, :b}, {:a, :b, label: :foo}])
      ...> g = Graph.delete_edge(g, :a, :b, nil)
      ...> [:a, :b] = Graph.vertices(g)
      ...> Graph.edges(g)
      [%Graph.Edge{v1: :a, v2: :b, label: :foo}]

      iex> g = Graph.new |> Graph.add_edges([{:a, :b}, {:a, :b, label: :foo}])
      ...> g = Graph.delete_edge(g, :a, :b, :foo)
      ...> [:a, :b] = Graph.vertices(g)
      ...> Graph.edges(g)
      [%Graph.Edge{v1: :a, v2: :b, label: nil}]

      iex> g = Graph.new(type: :undirected) |> Graph.add_edges([{:a, :b}, {:a, :b, label: :foo}])
      ...> g = Graph.delete_edge(g, :a, :b, :foo)
      ...> [:a, :b] = Graph.vertices(g)
      ...> Graph.edges(g)
      [%Graph.Edge{v1: :a, v2: :b, label: nil}]
  """
  @spec delete_edge(t, vertex, vertex, label) :: t
  def delete_edge(%__MODULE__{type: :undirected} = g, v1, v2, label) do
    if v1 > v2 do
      do_delete_edge(g, v2, v1, label)
    else
      do_delete_edge(g, v1, v2, label)
    end
  end

  def delete_edge(%__MODULE__{} = g, v1, v2, label) do
    do_delete_edge(g, v1, v2, label)
  end

  defp do_delete_edge(
         %__MODULE__{
           in_edges: ie,
           out_edges: oe,
           edges: meta,
           vertex_identifier: vertex_identifier
         } = g,
         v1,
         v2,
         label
       ) do
    with v1_id <- vertex_identifier.(v1),
         v2_id <- vertex_identifier.(v2),
         edge_key <- {v1_id, v2_id},
         {:ok, v1_out} <- Map.fetch(oe, v1_id),
         {:ok, v2_in} <- Map.fetch(ie, v2_id),
         {:ok, edge_meta} <- Map.fetch(meta, edge_key),
         {:ok, _} <- Map.fetch(edge_meta, label) do
      edge_meta = Map.delete(edge_meta, label)

      case map_size(edge_meta) do
        0 ->
          v1_out = MapSet.delete(v1_out, v2_id)
          v2_in = MapSet.delete(v2_in, v1_id)
          meta = Map.delete(meta, edge_key)

          %__MODULE__{
            g
            | in_edges: Map.put(ie, v2_id, v2_in),
              out_edges: Map.put(oe, v1_id, v1_out),
              edges: meta
          }

        _ ->
          meta = Map.put(meta, edge_key, edge_meta)
          %__MODULE__{g | edges: meta}
      end
    else
      _ -> g
    end
  end

  @doc """
  Like `delete_edge/3`, but takes a list of edge specifications, and deletes the corresponding
  edges from the graph, if they exist.

  Edge specifications can be `Edge` structs, `{vertex, vertex}` pairs, or `{vertex, vertex, label: label}`
  triplets. An invalid specification will cause `Graph.EdgeSpecificationError` to be raised.

  ## Examples

      iex> g = Graph.new |> Graph.add_vertices([:a, :b, :c]) |> Graph.add_edge(:a, :b)
      ...> g = Graph.delete_edges(g, [{:a, :b}])
      ...> Graph.edges(g)
      []

      iex> g = Graph.new |> Graph.add_vertices([:a, :b, :c]) |> Graph.add_edge(:a, :b, label: :foo)
      ...> g = Graph.delete_edges(g, [{:a, :b}])
      ...> Graph.edges(g)
      []

      iex> g = Graph.new |> Graph.add_vertices([:a, :b, :c]) |> Graph.add_edge(:a, :b, label: :foo)
      ...> g = Graph.delete_edges(g, [{:a, :b, label: :bar}])
      ...> Graph.edges(g)
      [%Graph.Edge{v1: :a, v2: :b, label: :foo}]

      iex> g = Graph.new |> Graph.add_vertices([:a, :b, :c]) |> Graph.add_edge(:a, :b, label: :foo)
      ...> g = Graph.delete_edges(g, [{:a, :b, label: :foo}])
      ...> Graph.edges(g)
      []

      iex> g = Graph.new |> Graph.add_vertices([:a, :b, :c]) |> Graph.add_edge(:a, :b)
      ...> Graph.delete_edges(g, [:a])
      ** (Graph.EdgeSpecificationError) Expected a valid edge specification, but got: :a
  """
  @spec delete_edges(t, [{vertex, vertex}]) :: t | no_return
  def delete_edges(%__MODULE__{} = g, es) when is_list(es) do
    Enum.reduce(es, g, fn
      {v1, v2}, acc ->
        delete_edge(acc, v1, v2)

      {v1, v2, [{:label, label}]}, acc ->
        delete_edge(acc, v1, v2, label)

      %Edge{v1: v1, v2: v2, label: label}, acc ->
        delete_edge(acc, v1, v2, label)

      bad_edge, _acc ->
        raise EdgeSpecificationError, bad_edge
    end)
  end

  @doc """
  This function can be used to remove all edges between `v1` and `v2`. This is useful if
  you are defining multiple edges between vertices to represent different relationships, but
  want to remove them all as if they are a single unit.

  ## Examples

      iex> g = Graph.new |> Graph.add_edges([{:a, :b}, {:a, :b, label: :foo}, {:b, :a}])
      ...> g = Graph.delete_edges(g, :a, :b)
      ...> Graph.edges(g)
      [%Graph.Edge{v1: :b, v2: :a}]

      iex> g = Graph.new(type: :undirected) |> Graph.add_edges([{:a, :b}, {:a, :b, label: :foo}, {:b, :a}])
      ...> g = Graph.delete_edges(g, :a, :b)
      ...> Graph.edges(g)
      []
  """
  @spec delete_edges(t, vertex, vertex) :: t
  def delete_edges(%__MODULE__{type: :undirected} = g, v1, v2) do
    if v1 > v2 do
      do_delete_edges(g, v2, v1)
    else
      do_delete_edges(g, v1, v2)
    end
  end

  def delete_edges(%__MODULE__{} = g, v1, v2) do
    do_delete_edges(g, v1, v2)
  end

  defp do_delete_edges(
         %__MODULE__{
           in_edges: ie,
           out_edges: oe,
           edges: meta,
           vertex_identifier: vertex_identifier
         } = g,
         v1,
         v2
       ) do
    with v1_id <- vertex_identifier.(v1),
         v2_id <- vertex_identifier.(v2),
         edge_key <- {v1_id, v2_id},
         true <- Map.has_key?(meta, edge_key),
         v1_out <- Map.get(oe, v1_id),
         v2_in <- Map.get(ie, v2_id) do
      meta = Map.delete(meta, edge_key)
      v1_out = MapSet.delete(v1_out, v2_id)
      v2_in = MapSet.delete(v2_in, v1_id)

      %__MODULE__{
        g
        | out_edges: Map.put(oe, v1_id, v1_out),
          in_edges: Map.put(ie, v2_id, v2_in),
          edges: meta
      }
    else
      _ -> g
    end
  end

  @doc """
  The transposition of a graph is another graph with the direction of all the edges reversed.

  ## Example

      iex> g = Graph.new |> Graph.add_vertices([:a, :b, :c]) |> Graph.add_edge(:a, :b) |> Graph.add_edge(:b, :c)
      ...> g |> Graph.transpose |> Graph.edges
      [%Graph.Edge{v1: :b, v2: :a}, %Graph.Edge{v1: :c, v2: :b}]
  """
  @spec transpose(t) :: t
  def transpose(%__MODULE__{in_edges: ie, out_edges: oe, edges: meta} = g) do
    meta2 =
      meta
      |> Enum.reduce(%{}, fn {{v1, v2}, meta}, acc -> Map.put(acc, {v2, v1}, meta) end)

    %__MODULE__{g | in_edges: oe, out_edges: ie, edges: meta2}
  end

  @doc """
  Returns a topological ordering of the vertices of graph `g`, if such an ordering exists, otherwise it returns false.
  For each vertex in the returned list, no out-neighbors occur earlier in the list.

  Multiple edges between two vertices are considered a single edge for purposes of this sort.

  ## Example

      iex> g = Graph.new |> Graph.add_vertices([:a, :b, :c, :d])
      ...> g = Graph.add_edges(g, [{:a, :b}, {:a, :c}, {:b, :c}, {:c, :d}])
      ...> Graph.topsort(g)
      [:a, :b, :c, :d]

      iex> g = Graph.new |> Graph.add_vertices([:a, :b, :c, :d])
      ...> g = Graph.add_edges(g, [{:a, :b}, {:a, :c}, {:b, :c}, {:c, :d}, {:c, :a}])
      ...> Graph.topsort(g)
      false
  """
  @spec topsort(t) :: [vertex]
  def topsort(%__MODULE__{type: :undirected}), do: false
  def topsort(%__MODULE__{} = g), do: Graph.Directed.topsort(g)

  @doc """
  Returns a list of connected components, where each component is a list of vertices.

  A *connected component* is a maximal subgraph such that there is a path between each pair of vertices,
  considering all edges undirected.

  A *subgraph* is a graph whose vertices and edges are a subset of the vertices and edges of the source graph.

  A *maximal subgraph* is a subgraph with property `P` where all other subgraphs which contain the same vertices
  do not have that same property `P`.

  ## Example

      iex> g = Graph.new |> Graph.add_vertices([:a, :b, :c, :d])
      ...> g = Graph.add_edges(g, [{:a, :b}, {:a, :c}, {:b, :c}, {:c, :d}, {:c, :a}])
      ...> Graph.components(g)
      [[:d, :b, :c, :a]]
  """
  @spec components(t) :: [[vertex]]
  defdelegate components(g), to: Graph.Directed

  @doc """
  Returns a list of strongly connected components, where each component is a list of vertices.

  A *strongly connected component* is a maximal subgraph such that there is a path between each pair of vertices.

  See `components/1` for the definitions of *subgraph* and *maximal subgraph* if you are unfamiliar with the
  terminology.

  ## Example

      iex> g = Graph.new |> Graph.add_vertices([:a, :b, :c, :d])
      ...> g = Graph.add_edges(g, [{:a, :b}, {:a, :c}, {:b, :c}, {:c, :d}, {:c, :a}])
      ...> Graph.strong_components(g)
      [[:d], [:b, :c, :a]]
  """
  @spec strong_components(t) :: [[vertex]]
  defdelegate strong_components(g), to: Graph.Directed

  @doc """
  Returns an unsorted list of vertices from the graph, such that for each vertex in the list (call it `v`),
  there is a path in the graph from some vertex of `vs` to `v`.

  As paths of length zero are allowed, the vertices of `vs` are also included in the returned list.

  ## Example

      iex> g = Graph.new |> Graph.add_vertices([:a, :b, :c, :d])
      ...> g = Graph.add_edges(g, [{:a, :b}, {:a, :c}, {:b, :c}, {:c, :d}])
      ...> Graph.reachable(g, [:a])
      [:d, :c, :b, :a]
  """
  @spec reachable(t, [vertex]) :: [[vertex]]
  defdelegate reachable(g, vs), to: Graph.Directed

  @doc """
  Returns an unsorted list of vertices from the graph, such that for each vertex in the list (call it `v`),
  there is a path in the graph of length one or more from some vertex of `vs` to `v`.

  As a consequence, only those vertices of `vs` that are included in some cycle are returned.

  ## Example

      iex> g = Graph.new |> Graph.add_vertices([:a, :b, :c, :d])
      ...> g = Graph.add_edges(g, [{:a, :b}, {:a, :c}, {:b, :c}, {:c, :d}])
      ...> Graph.reachable_neighbors(g, [:a])
      [:d, :c, :b]
  """
  @spec reachable_neighbors(t, [vertex]) :: [[vertex]]
  defdelegate reachable_neighbors(g, vs), to: Graph.Directed

  @doc """
  Returns an unsorted list of vertices from the graph, such that for each vertex in the list (call it `v`),
  there is a path from `v` to some vertex of `vs`.

  As paths of length zero are allowed, the vertices of `vs` are also included in the returned list.

  ## Example

      iex> g = Graph.new |> Graph.add_vertices([:a, :b, :c, :d])
      ...> g = Graph.add_edges(g, [{:a, :b}, {:a, :c}, {:b, :c}, {:c, :d}])
      ...> Graph.reaching(g, [:d])
      [:b, :a, :c, :d]
  """
  @spec reaching(t, [vertex]) :: [[vertex]]
  defdelegate reaching(g, vs), to: Graph.Directed

  @doc """
  Returns an unsorted list of vertices from the graph, such that for each vertex in the list (call it `v`),
  there is a path of length one or more from `v` to some vertex of `vs`.

  As a consequence, only those vertices of `vs` that are included in some cycle are returned.

  ## Example

      iex> g = Graph.new |> Graph.add_vertices([:a, :b, :c, :d])
      ...> g = Graph.add_edges(g, [{:a, :b}, {:a, :c}, {:b, :c}, {:c, :a}, {:b, :d}])
      ...> Graph.reaching_neighbors(g, [:b])
      [:b, :c, :a]
  """
  @spec reaching_neighbors(t, [vertex]) :: [[vertex]]
  defdelegate reaching_neighbors(g, vs), to: Graph.Directed

  @doc """
  Returns all vertices of graph `g`. The order is given by a depth-first traversal of the graph,
  collecting visited vertices in preorder.

  ## Example

  Our example code constructs a graph which looks like so:

           :a
             \
              :b
             /  \
           :c   :d
           /
         :e

      iex> g = Graph.new |> Graph.add_vertices([:a, :b, :c, :d, :e])
      ...> g = Graph.add_edges(g, [{:a, :b}, {:b, :c}, {:b, :d}, {:c, :e}])
      ...> Graph.preorder(g)
      [:a, :b, :c, :e, :d]
  """
  @spec preorder(t) :: [vertex]
  defdelegate preorder(g), to: Graph.Directed

  @doc """
  Returns all vertices of graph `g`. The order is given by a depth-first traversal of the graph,
  collecting visited vertices in postorder. More precisely, the vertices visited while searching from an
  arbitrarily chosen vertex are collected in postorder, and all those collected vertices are placed before
  the subsequently visited vertices.

  ## Example

  Our example code constructs a graph which looks like so:

          :a
            \
             :b
            /  \
           :c   :d
          /
         :e

      iex> g = Graph.new |> Graph.add_vertices([:a, :b, :c, :d, :e])
      ...> g = Graph.add_edges(g, [{:a, :b}, {:b, :c}, {:b, :d}, {:c, :e}])
      ...> Graph.postorder(g)
      [:e, :c, :d, :b, :a]
  """
  @spec postorder(t) :: [vertex]
  defdelegate postorder(g), to: Graph.Directed

  @doc """
  Returns a list of vertices from graph `g` which are included in a loop, where a loop is a cycle of length 1.

  ## Example

      iex> g = Graph.new |> Graph.add_vertices([:a, :b, :c]) |> Graph.add_edge(:a, :a)
      ...> Graph.loop_vertices(g)
      [:a]
  """
  @spec loop_vertices(t) :: [vertex]
  defdelegate loop_vertices(g), to: Graph.Directed

  @doc """
  Detects all maximal cliques in the provided graph.

  Returns a list of cliques, where each clique is a list of vertices in the clique.

  A clique is a subset `vs` of the vertices in the given graph, which together form a complete graph;
  or put another way, every vertex in `vs` is connected to all other vertices in `vs`.
  """
  @spec cliques(t) :: [[vertex]]
  def cliques(%__MODULE__{type: :directed}) do
    raise "cliques/1 can not be called on a directed graph"
  end

  def cliques(%__MODULE__{vertex_identifier: vertex_identifier} = g) do
    # We do vertex ordering as described in Bron-Kerbosch
    # to improve the worst-case performance of the algorithm
    p =
      g
      |> k_core_components()
      |> Enum.sort_by(fn {k, _} -> k end, fn a, b -> a >= b end)
      |> Stream.flat_map(fn {_, vs} -> vs end)
      |> Enum.map(&vertex_identifier.(&1))

    g
    |> detect_cliques(_r = [], p, _x = [], _acc = [])
    |> Enum.reverse()
  end

  @doc """
  Detects all maximal cliques of degree `k`.

  Returns a list of cliques, where each clique is a list of vertices in the clique.
  """
  @spec k_cliques(t, non_neg_integer) :: [[vertex]]
  def k_cliques(%__MODULE__{type: :directed}, _k) do
    raise "k_cliques/2 can not be called on a directed graph"
  end

  def k_cliques(%__MODULE__{} = g, k) when is_integer(k) and k >= 0 do
    g
    |> cliques()
    |> Enum.filter(fn clique -> length(clique) == k end)
  end

  # r is a maximal clique
  defp detect_cliques(%__MODULE__{vertices: vs}, r, [], [], acc) do
    mapped =
      r
      |> Stream.map(&Map.get(vs, &1))
      |> Enum.reverse()

    [mapped | acc]
  end

  # r is a subset of another clique
  defp detect_cliques(_g, _r, [], _x, acc), do: acc

  defp detect_cliques(%__MODULE__{in_edges: ie, out_edges: oe} = g, r, [pivot | p], x, acc) do
    n = MapSet.union(Map.get(ie, pivot, MapSet.new()), Map.get(oe, pivot, MapSet.new()))
    p2 = Enum.filter(p, &Enum.member?(n, &1))
    x2 = Enum.filter(x, &Enum.member?(n, &1))
    acc2 = detect_cliques(g, [pivot | r], p2, x2, acc)
    detect_cliques(g, r, p, [pivot | x], acc2)
  end

  @doc """
  Calculates the k-core for a given graph and value of `k`.

  A k-core of the graph is a maximal subgraph of `g` which contains vertices of which all
  have a degree of at least `k`. This function returns a new `Graph` which is a subgraph
  of `g` containing all vertices which have a coreness >= the desired value of `k`.

  If there is no k-core in the graph for the provided value of `k`, an empty `Graph` is returned.

  If a negative integer is provided for `k`, a RuntimeError will be raised.

  NOTE: For performance reasons, k-core calculations make use of ETS. If you are
  sensitive to the number of concurrent ETS tables running in your system, you should
  be aware of it's usage here. 2 tables are used, and they are automatically cleaned
  up when this function returns.
  """
  @spec k_core(t, k :: non_neg_integer) :: t
  def k_core(%__MODULE__{} = g, k) when is_integer(k) and k >= 0 do
    vs =
      g
      |> decompose_cores()
      |> Stream.filter(fn {_, vk} -> vk >= k end)
      |> Enum.map(fn {v, _k} -> v end)

    Graph.subgraph(g, vs)
  end

  def k_core(%__MODULE__{}, k) do
    raise "`k` must be a positive number, got `#{inspect(k)}`"
  end

  @doc """
  Groups all vertices by their k-coreness into a single map.

  More commonly you will want a specific k-core, in particular the degeneracy core,
  for which there are other functions in the API you can use. However if you have
  a need to determine which k-core each vertex belongs to, this function can be used
  to do just that.

  As an example, you can construct the k-core for a given graph like so:

      k_core_vertices =
        g
        |> Graph.k_core_components()
        |> Stream.filter(fn {k, _} -> k >= desired_k end)
        |> Enum.flat_map(fn {_, vs} -> vs end)
      Graph.subgraph(g, k_core_vertices)
  """
  @spec k_core_components(t) :: %{(k :: non_neg_integer) => [vertex]}
  def k_core_components(%__MODULE__{} = g) do
    res =
      g
      |> decompose_cores()
      |> Enum.group_by(fn {_, k} -> k end, fn {v, _} -> v end)

    if map_size(res) > 0 do
      res
    else
      %{0 => []}
    end
  end

  @doc """
  Determines the k-degeneracy of the given graph.

  The degeneracy of graph `g` is the maximum value of `k` for which a k-core
  exists in graph `g`.
  """
  @spec degeneracy(t) :: non_neg_integer
  def degeneracy(%__MODULE__{} = g) do
    {_, k} =
      g
      |> decompose_cores()
      |> Enum.max_by(fn {_, k} -> k end, fn -> {nil, 0} end)

    k
  end

  @doc """
  Calculates the degeneracy core of a given graph.

  The degeneracy core of a graph is the k-core of the graph where the
  value of `k` is the degeneracy of the graph. The degeneracy of a graph
  is the highest value of `k` which has a non-empty k-core in the graph.
  """
  @spec degeneracy_core(t) :: t
  def degeneracy_core(%__MODULE__{} = g) do
    {_, core} =
      g
      |> decompose_cores()
      |> Enum.group_by(fn {_, k} -> k end, fn {v, _} -> v end)
      |> Enum.max_by(fn {k, _} -> k end, fn -> {0, []} end)

    Graph.subgraph(g, core)
  end

  @doc """
  Calculates the k-coreness of vertex `v` in graph `g`.

  The k-coreness of a vertex is defined as the maximum value of `k`
  for which `v` is found in the corresponding k-core of graph `g`.

  NOTE: This function decomposes all k-core components to determine the coreness
  of a vertex - if you will be trying to determine the coreness of many vertices,
  it is recommended to use `k_core_components/1` and then lookup the coreness of a vertex
  by querying the resulting map.
  """
  @spec coreness(t, vertex) :: non_neg_integer
  def coreness(%__MODULE__{} = g, v) do
    res =
      g
      |> decompose_cores()
      |> Enum.find(fn
        {^v, _} -> true
        _ -> false
      end)

    case res do
      {_, k} -> k
      _ -> 0
    end
  end

  # This produces a list of {v, k} where k is the largest k-core this vertex belongs to
  defp decompose_cores(%__MODULE__{vertices: vs} = g) do
    # Rules to remember
    # - a k-core of a graph is a subgraph where each vertex has at least `k` neighbors in the subgraph
    # - A k-core is not necessarily connected.
    # - The core number for each vertex is the highest k-core it is a member of
    # - A vertex in a k-core will be, by definition, in a (k-1)-core (cores are nested)
    degrees = :ets.new(:k_cores, [:set, keypos: 1])
    l = :ets.new(:k_cores_l, [:set, keypos: 1])

    try do
      # Since we are making many modifications to the graph as we work on it,
      # it is more performant to store the list of vertices and their degree in ETS
      # and work on it there. This is not strictly necessary, but makes the algorithm
      # easier to read and is faster, so unless there is good reason to avoid ETS here
      # I think it's a fair compromise.
      for {_id, v} <- vs do
        :ets.insert(degrees, {v, out_degree(g, v)})
      end

      decompose_cores(degrees, l, g, 1)
    after
      :ets.delete(degrees)
      :ets.delete(l)
    end
  end

  defp decompose_cores(degrees, l, g, k) do
    case :ets.info(degrees, :size) do
      0 ->
        Enum.reverse(:ets.tab2list(l))

      _ ->
        # Select all v that have a degree less than `k`
        case :ets.select(degrees, [{{:"$1", :"$2"}, [{:<, :"$2", k}], [:"$1"]}]) do
          [] ->
            decompose_cores(degrees, l, g, k + 1)

          matches ->
            for v <- matches do
              :ets.delete(degrees, v)

              for neighbor <- out_neighbors(g, v),
                  not :ets.member(l, neighbor) and v != neighbor do
                :ets.update_counter(degrees, neighbor, {2, -1})
              end

              :ets.insert(l, {v, k - 1})
            end

            decompose_cores(degrees, l, g, k)
        end
    end
  end

  @doc """
  Returns the degree of vertex `v` of graph `g`.

  The degree of a vertex is the total number of edges containing that vertex.

  For directed graphs this is the same as the sum of the in-degree and out-degree
  of the given vertex. For undirected graphs, the in-degree and out-degree are always
  the same.

  ## Example

      iex> g = Graph.new(type: :undirected) |> Graph.add_vertices([:a, :b, :c]) |> Graph.add_edge(:a, :b)
      ...> Graph.degree(g, :b)
      1

      iex> g = Graph.new() |> Graph.add_vertices([:a, :b, :c]) |> Graph.add_edge(:a, :b)
      ...> Graph.degree(g, :b)
      1
  """
  @spec degree(t, vertex) :: non_neg_integer
  def degree(%__MODULE__{type: :undirected} = g, v) do
    in_degree(g, v)
  end

  def degree(%__MODULE__{} = g, v) do
    in_degree(g, v) + out_degree(g, v)
  end

  @doc """
  Returns the in-degree of vertex `v` of graph `g`.

  The *in-degree* of a vertex is the number of edges directed inbound towards that vertex.

  For undirected graphs, the in-degree and out-degree are always the same - the sum total
  of all edges inbound or outbound from the vertex.

  ## Example

      iex> g = Graph.new |> Graph.add_vertices([:a, :b, :c]) |> Graph.add_edge(:a, :b)
      ...> Graph.in_degree(g, :b)
      1
  """
  def in_degree(
        %__MODULE__{
          type: :undirected,
          in_edges: ie,
          out_edges: oe,
          edges: meta,
          vertex_identifier: vertex_identifier
        },
        v
      ) do
    v_id = vertex_identifier.(v)
    v_in = Map.get(ie, v_id, MapSet.new())
    v_out = Map.get(oe, v_id, MapSet.new())
    v_all = MapSet.union(v_in, v_out)

    Enum.reduce(v_all, 0, fn v1_id, sum ->
      case Map.fetch(meta, {v1_id, v_id}) do
        {:ok, edge_meta} ->
          sum + map_size(edge_meta)

        _ ->
          case Map.fetch(meta, {v_id, v1_id}) do
            {:ok, edge_meta} -> sum + map_size(edge_meta)
            _ -> sum
          end
      end
    end)
  end

  def in_degree(%__MODULE__{in_edges: ie, edges: meta, vertex_identifier: vertex_identifier}, v) do
    with v_id <- vertex_identifier.(v),
         {:ok, v_in} <- Map.fetch(ie, v_id) do
      Enum.reduce(v_in, 0, fn v1_id, sum ->
        sum + map_size(Map.get(meta, {v1_id, v_id}))
      end)
    else
      _ -> 0
    end
  end

  @doc """
  Returns the out-degree of vertex `v` of graph `g`.

  The *out-degree* of a vertex is the number of edges directed outbound from that vertex.

  For undirected graphs, the in-degree and out-degree are always the same - the sum total
  of all edges inbound or outbound from the vertex.

  ## Example

      iex> g = Graph.new |> Graph.add_vertices([:a, :b, :c]) |> Graph.add_edge(:a, :b)
      ...> Graph.out_degree(g, :a)
      1
  """
  @spec out_degree(t, vertex) :: non_neg_integer
  def out_degree(%__MODULE__{type: :undirected} = g, v) do
    # Take advantage of the fact that in_degree and out_degree
    # are the same for undirected graphs
    in_degree(g, v)
  end

  def out_degree(%__MODULE__{out_edges: oe, edges: meta, vertex_identifier: vertex_identifier}, v) do
    with v_id <- vertex_identifier.(v),
         {:ok, v_out} <- Map.fetch(oe, v_id) do
      Enum.reduce(v_out, 0, fn v2_id, sum ->
        sum + map_size(Map.get(meta, {v_id, v2_id}))
      end)
    else
      _ -> 0
    end
  end

  @doc """
  Return all neighboring vertices of the given vertex.

  ## Example

      iex> g = Graph.new |> Graph.add_edges([{:a, :b}, {:b, :a}, {:b, :c}, {:c, :a}])
      ...> Graph.neighbors(g, :a)
      [:b, :c]

      iex> g = Graph.new |> Graph.add_edges([{:a, :b}, {:b, :a}, {:b, :c}, {:c, :a}])
      ...> Graph.neighbors(g, :d)
      []
  """
  @spec neighbors(t, vertex) :: [vertex]
  def neighbors(
        %__MODULE__{
          in_edges: ie,
          out_edges: oe,
          vertices: vs,
          vertex_identifier: vertex_identifier
        },
        v
      ) do
    v_id = vertex_identifier.(v)
    v_in = Map.get(ie, v_id, MapSet.new())
    v_out = Map.get(oe, v_id, MapSet.new())
    v_all = MapSet.union(v_in, v_out)
    Enum.map(v_all, &Map.get(vs, &1))
  end

  @doc """
  Returns a list of vertices which all have edges coming in to the given vertex `v`.

  In the case of undirected graphs, it delegates to `neighbors/2`.

  ## Example

      iex> g = Graph.new |> Graph.add_edges([{:a, :b}, {:a, :b, label: :foo}, {:b, :c}])
      ...> Graph.in_neighbors(g, :b)
      [:a]
  """
  @spec in_neighbors(t, vertex) :: [vertex]
  def in_neighbors(%__MODULE__{type: :undirected} = g, v) do
    neighbors(g, v)
  end

  def in_neighbors(
        %__MODULE__{in_edges: ie, vertices: vs, vertex_identifier: vertex_identifier},
        v
      ) do
    with v_id <- vertex_identifier.(v),
         {:ok, v_in} <- Map.fetch(ie, v_id) do
      Enum.map(v_in, &Map.get(vs, &1))
    else
      _ -> []
    end
  end

  @doc """
  Returns a list of `Graph.Edge` structs representing the in edges to vertex `v`.

  In the case of undirected graphs, it delegates to `edges/2`.

  ## Example

      iex> g = Graph.new |> Graph.add_edges([{:a, :b}, {:a, :b, label: :foo}, {:b, :c}])
      ...> Graph.in_edges(g, :b)
      [%Graph.Edge{v1: :a, v2: :b, label: :foo}, %Graph.Edge{v1: :a, v2: :b}]
  """
  @spec in_edges(t, vertex) :: Edge.t()
  def in_edges(%__MODULE__{type: :undirected} = g, v) do
    edges(g, v)
  end

  def in_edges(
        %__MODULE__{
          vertices: vs,
          in_edges: ie,
          edges: meta,
          vertex_identifier: vertex_identifier
        },
        v
      ) do
    with v_id <- vertex_identifier.(v),
         {:ok, v_in} <- Map.fetch(ie, v_id) do
      Enum.flat_map(v_in, fn v1_id ->
        v1 = Map.get(vs, v1_id)

        Enum.map(Map.get(meta, {v1_id, v_id}), fn {label, weight} ->
          Edge.new(v1, v, label: label, weight: weight)
        end)
      end)
    else
      _ -> []
    end
  end

  @doc """
  Returns a list of vertices which the given vertex `v` has edges going to.

  In the case of undirected graphs, it delegates to `neighbors/2`.

  ## Example

      iex> g = Graph.new |> Graph.add_edges([{:a, :b}, {:a, :b, label: :foo}, {:b, :c}])
      ...> Graph.out_neighbors(g, :a)
      [:b]
  """
  @spec out_neighbors(t, vertex) :: [vertex]
  def out_neighbors(%__MODULE__{type: :undirected} = g, v) do
    neighbors(g, v)
  end

  def out_neighbors(
        %__MODULE__{vertices: vs, out_edges: oe, vertex_identifier: vertex_identifier},
        v
      ) do
    with v_id <- vertex_identifier.(v),
         {:ok, v_out} <- Map.fetch(oe, v_id) do
      Enum.map(v_out, &Map.get(vs, &1))
    else
      _ -> []
    end
  end

  @doc """
  Returns a list of `Graph.Edge` structs representing the out edges from vertex `v`.

  In the case of undirected graphs, it delegates to `edges/2`.

  ## Example

      iex> g = Graph.new |> Graph.add_edges([{:a, :b}, {:a, :b, label: :foo}, {:b, :c}])
      ...> Graph.out_edges(g, :a)
      [%Graph.Edge{v1: :a, v2: :b, label: :foo}, %Graph.Edge{v1: :a, v2: :b}]
  """
  @spec out_edges(t, vertex) :: Edge.t()
  def out_edges(%__MODULE__{type: :undirected} = g, v) do
    edges(g, v)
  end

  def out_edges(
        %__MODULE__{
          vertices: vs,
          out_edges: oe,
          edges: meta,
          vertex_identifier: vertex_identifier
        },
        v
      ) do
    with v_id <- vertex_identifier.(v),
         {:ok, v_out} <- Map.fetch(oe, v_id) do
      Enum.flat_map(v_out, fn v2_id ->
        v2 = Map.get(vs, v2_id)

        Enum.map(Map.get(meta, {v_id, v2_id}), fn {label, weight} ->
          Edge.new(v, v2, label: label, weight: weight)
        end)
      end)
    else
      _ ->
        []
    end
  end

  @doc """
  Builds a maximal subgraph of `g` which includes all of the vertices in `vs` and the edges which connect them.

  See the test suite for example usage.
  """
  @spec subgraph(t, [vertex]) :: t
  def subgraph(
        %__MODULE__{
          type: type,
          vertices: vertices,
          out_edges: oe,
          edges: meta,
          vertex_identifier: vertex_identifier
        },
        vs
      ) do
    allowed =
      vs
      |> Enum.map(&vertex_identifier.(&1))
      |> Enum.filter(&Map.has_key?(vertices, &1))
      |> MapSet.new()

    Enum.reduce(allowed, Graph.new(type: type), fn v_id, sg ->
      v = Map.get(vertices, v_id)
      sg = Graph.add_vertex(sg, v)

      oe
      |> Map.get(v_id, MapSet.new())
      |> MapSet.intersection(allowed)
      |> Enum.reduce(sg, fn v2_id, sg ->
        v2 = Map.get(vertices, v2_id)

        Enum.reduce(Map.get(meta, {v_id, v2_id}), sg, fn {label, weight}, sg ->
          Graph.add_edge(sg, v, v2, label: label, weight: weight)
        end)
      end)
    end)
  end
end<|MERGE_RESOLUTION|>--- conflicted
+++ resolved
@@ -51,14 +51,9 @@
           out_edges: %{vertex_id => MapSet.t()},
           edges: %{edge_key => edge_value},
           vertex_labels: %{vertex_id => term},
-<<<<<<< HEAD
-          vertices: vertices,
-          type: graph_type
-=======
           vertices: %{vertex_id => vertex},
           type: graph_type,
           vertex_identifier: (vertex() -> term())
->>>>>>> 3e871118
         }
 
   @doc """
